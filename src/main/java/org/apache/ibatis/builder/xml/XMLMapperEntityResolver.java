--- conflicted
+++ resolved
@@ -1,9 +1,5 @@
 /**
-<<<<<<< HEAD
- *    Copyright 2009-2017 the original author or authors.
-=======
  *    Copyright 2009-2018 the original author or authors.
->>>>>>> fa951224
  *
  *    Licensed under the Apache License, Version 2.0 (the "License");
  *    you may not use this file except in compliance with the License.
@@ -49,13 +45,8 @@
   private static final String MYBATIS_MAPPER_XSD = "org/apache/ibatis/builder/xml/mybatis-mapper.xsd";
 
 
-<<<<<<< HEAD
-  /*
+  /**
    * Converts a public DTD(XSD) into a local one
-=======
-  /**
-   * Converts a public DTD into a local one
->>>>>>> fa951224
    * 
    * @param publicId The public id that is what comes after "PUBLIC"
    * @param systemId The system id that is what comes after the public id.
